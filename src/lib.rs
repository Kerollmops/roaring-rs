//! This is a [Rust][] port of the [Roaring bitmap][] data structure, initially
//! defined as a [Java library][roaring-java] and described in [_Better bitmap
//! performance with Roaring bitmaps_][roaring-paper].
//!
//! [Rust]: https://rust-lang.org
//! [Roaring bitmap]: http://roaringbitmap.org
//! [roaring-java]: https://github.com/lemire/RoaringBitmap
//! [roaring-paper]: http://arxiv.org/pdf/1402.6407v4

#![feature(slicing_syntax)]
#![feature(advanced_slice_patterns)]

#![warn(missing_docs)]
#![warn(variant_size_differences)]

use std::fmt::{ Debug, Formatter, Result };
use std::ops::{ BitXor, BitAnd, BitOr, Sub };
use std::iter::{ FromIterator };

use util::{ Halveable, ExtInt };

pub use iter::{ Iter, UnionIter, IntersectionIter, DifferenceIter, SymmetricDifferenceIter };

mod imp;
mod util;
mod iter;
mod store;
mod container;

/// A compressed bitmap using the [Roaring bitmap compression scheme](http://roaringbitmap.org).
///
/// # Examples
///
/// ```rust
/// # #![feature(slicing_syntax)]
/// # extern crate roaring;
/// # fn main() {
/// use roaring::RoaringBitmap;
///
/// let mut rb = RoaringBitmap::new();
///
/// // insert all primes less than 10
/// rb.insert(2);
/// rb.insert(3);
/// rb.insert(5);
/// rb.insert(7);
/// println!("total bits set to true: {}", rb.len());
/// # }
/// ```
#[derive(PartialEq, Clone)]
pub struct RoaringBitmap<Size: ExtInt + Halveable> where <Size as Halveable>::HalfSize: ExtInt {
    containers: Vec<container::Container<<Size as Halveable>::HalfSize>>,
}

impl<Size: ExtInt + Halveable> RoaringBitmap<Size> {
    /// Creates an empty `RoaringBitmap`.
    ///
    /// # Examples
    ///
    /// ```rust
    /// # #![feature(slicing_syntax)]
    /// # extern crate roaring;
    /// # fn main() {
    /// use roaring::RoaringBitmap;
    /// let mut rb = RoaringBitmap::new();
    /// # }
    /// ```
    #[inline]
    pub fn new() -> Self {
        imp::new()
    }

    /// Adds a value to the set. Returns `true` if the value was not already present in the set.
    ///
    /// # Examples
    ///
    /// ```rust
    /// # #![feature(slicing_syntax)]
    /// # extern crate roaring;
    /// # fn main() {
    /// use roaring::RoaringBitmap;
    ///
    /// let mut rb = RoaringBitmap::new();
    /// assert_eq!(rb.insert(3), true);
    /// assert_eq!(rb.insert(3), false);
    /// assert_eq!(rb.contains(3), true);
    /// # }
    /// ```
    #[inline]
    pub fn insert(&mut self, value: Size) -> bool {
        imp::insert(self, value)
    }

    /// Removes a value from the set. Returns `true` if the value was present in the set.
    ///
    /// # Examples
    ///
    /// ```rust
    /// # #![feature(slicing_syntax)]
    /// # extern crate roaring;
    /// # fn main() {
    /// use roaring::RoaringBitmap;
    ///
    /// let mut rb = RoaringBitmap::new();
    /// rb.insert(3);
    /// assert_eq!(rb.remove(3), true);
    /// assert_eq!(rb.remove(3), false);
    /// assert_eq!(rb.contains(3), false);
    /// # }
    /// ```
    #[inline]
    pub fn remove(&mut self, value: Size) -> bool {
        imp::remove(self, value)
    }

    /// Returns `true` if this set contains the specified integer.
    ///
    /// # Examples
    ///
    /// ```rust
    /// # #![feature(slicing_syntax)]
    /// # extern crate roaring;
    /// # fn main() {
    /// use roaring::RoaringBitmap;
    ///
    /// let mut rb = RoaringBitmap::new();
    /// rb.insert(1);
    /// assert_eq!(rb.contains(0), false);
    /// assert_eq!(rb.contains(1), true);
    /// assert_eq!(rb.contains(100), false);
    /// # }
    /// ```
    #[inline]
    pub fn contains(&self, value: Size) -> bool {
        imp::contains(self, value)
    }

    /// Clears all integers in this set.
    ///
    /// # Examples
    ///
    /// ```rust
    /// # #![feature(slicing_syntax)]
    /// # extern crate roaring;
    /// # fn main() {
    /// use roaring::RoaringBitmap;
    ///
    /// let mut rb = RoaringBitmap::new();
    /// rb.insert(1);
    /// assert_eq!(rb.contains(1), true);
    /// rb.clear();
    /// assert_eq!(rb.contains(1), false);
    /// # }
    /// ```
    #[inline]
    pub fn clear(&mut self) {
        imp::clear(self)
    }

    /// Returns `true` if there are no integers in this set.
    ///
    /// # Examples
    ///
    /// ```rust
    /// # #![feature(slicing_syntax)]
    /// # extern crate roaring;
    /// # fn main() {
    /// use roaring::RoaringBitmap;
    ///
    /// let mut rb = RoaringBitmap::new();
    /// assert_eq!(rb.is_empty(), true);
    ///
    /// rb.insert(3);
    /// assert_eq!(rb.is_empty(), false);
    /// # }
    /// ```
    #[inline]
    pub fn is_empty(&self) -> bool {
        imp::is_empty(self)
    }

    /// Returns the number of distinct integers added to the set.
    ///
    /// # Examples
    ///
    /// ```rust
    /// # #![feature(slicing_syntax)]
    /// # extern crate roaring;
    /// # fn main() {
    /// use roaring::RoaringBitmap;
    ///
    /// let mut rb = RoaringBitmap::new();
    /// assert_eq!(rb.len(), 0);
    ///
    /// rb.insert(3);
    /// assert_eq!(rb.len(), 1);
    ///
    /// rb.insert(3);
    /// rb.insert(4);
    /// assert_eq!(rb.len(), 2);
    /// # }
    /// ```
    #[inline]
    pub fn len(&self) -> Size {
        imp::len(self)
    }

    /// Iterator over each value stored in the RoaringBitmap, guarantees values are ordered by value.
    ///
    /// # Examples
    ///
    /// ```rust
    /// # #![feature(slicing_syntax)]
    /// # extern crate roaring;
    /// # fn main() {
    /// use roaring::RoaringBitmap;
    ///
    /// let mut rb = RoaringBitmap::new();
    ///
    /// rb.insert(1);
    /// rb.insert(6);
    /// rb.insert(4);
    ///
    /// let mut iter = rb.iter();
    ///
    /// assert_eq!(iter.next(), Some(1));
    /// assert_eq!(iter.next(), Some(4));
    /// assert_eq!(iter.next(), Some(6));
    /// assert_eq!(iter.next(), None);
    /// # }
    /// ```
    #[inline]
    pub fn iter<'a>(&'a self) -> Iter<'a, Size> where <Size as Halveable>::HalfSize : 'a {
        imp::iter(self)
    }

    /// Returns true if the set has no elements in common with other. This is equivalent to
    /// checking for an empty intersection.
    ///
    /// # Examples
    ///
    /// ```rust
    /// # #![feature(slicing_syntax)]
    /// # extern crate roaring;
    /// # fn main() {
    /// use roaring::RoaringBitmap;
    ///
    /// let mut rb1 = RoaringBitmap::new();
    /// let mut rb2 = RoaringBitmap::new();
    ///
    /// rb1.insert(1);
    ///
    /// assert_eq!(rb1.is_disjoint(&rb2), true);
    ///
    /// rb2.insert(1);
    ///
    /// assert_eq!(rb1.is_disjoint(&rb2), false);
    ///
    /// # }
    /// ```
    #[inline]
    pub fn is_disjoint(&self, other: &Self) -> bool {
        imp::is_disjoint(self, other)
    }

    /// Returns `true` if this set is a subset of `other`.
    ///
    /// # Examples
    ///
    /// ```rust
    /// # #![feature(slicing_syntax)]
    /// # extern crate roaring;
    /// # fn main() {
    /// use roaring::RoaringBitmap;
    ///
    /// let mut rb1 = RoaringBitmap::new();
    /// let mut rb2 = RoaringBitmap::new();
    ///
    /// rb1.insert(1);
    ///
    /// assert_eq!(rb1.is_subset(&rb2), false);
    ///
    /// rb2.insert(1);
    ///
    /// assert_eq!(rb1.is_subset(&rb2), true);
    ///
    /// rb1.insert(2);
    ///
    /// assert_eq!(rb1.is_subset(&rb2), false);
    /// # }
    /// ```
    #[inline]
    pub fn is_subset(&self, other: &Self) -> bool {
        imp::is_subset(self, other)
    }

    /// Returns `true` if this set is a superset of `other`.
    ///
    /// # Examples
    ///
    /// ```rust
    /// # #![feature(slicing_syntax)]
    /// # extern crate roaring;
    /// # fn main() {
    /// use roaring::RoaringBitmap;
    ///
    /// let mut rb1 = RoaringBitmap::new();
    /// let mut rb2 = RoaringBitmap::new();
    ///
    /// rb1.insert(1);
    ///
    /// assert_eq!(rb2.is_superset(&rb1), false);
    ///
    /// rb2.insert(1);
    ///
    /// assert_eq!(rb2.is_superset(&rb1), true);
    ///
    /// rb1.insert(2);
    ///
    /// assert_eq!(rb2.is_superset(&rb1), false);
    /// # }
    /// ```
    #[inline]
    pub fn is_superset(&self, other: &Self) -> bool {
        imp::is_superset(self, other)
    }

    /// Returns an iterator over the union of this bitmap with the `other` bitmap.
    ///
    /// # Examples
    ///
    /// ```rust
    /// # #![feature(slicing_syntax)]
    /// # extern crate roaring;
    /// # fn main() {
    /// use roaring::RoaringBitmap;
    ///
    /// let mut rb1 = RoaringBitmap::new();
    /// let mut rb2 = RoaringBitmap::new();
    ///
    /// rb1.insert(1);
    /// rb1.insert(2);
    ///
    /// rb2.insert(1);
    /// rb2.insert(3);
    ///
    /// let mut iter = rb1.union(&rb2);
    ///
    /// assert_eq!(iter.next(), Some(1));
    /// assert_eq!(iter.next(), Some(2));
    /// assert_eq!(iter.next(), Some(3));
    /// assert_eq!(iter.next(), None);
    /// # }
    /// ```
    #[inline]
    pub fn union<'a>(&'a self, other: &'a Self) -> UnionIter<'a, Size> where <Size as Halveable>::HalfSize : 'a {
        imp::union(self, other)
    }

    /// Returns an iterator over the intersection of this bitmap with the `other` bitmap.
    ///
    /// # Examples
    ///
    /// ```rust
    /// # #![feature(slicing_syntax)]
    /// # extern crate roaring;
    /// # fn main() {
    /// use roaring::RoaringBitmap;
    ///
    /// let mut rb1 = RoaringBitmap::new();
    /// let mut rb2 = RoaringBitmap::new();
    ///
    /// rb1.insert(1);
    /// rb1.insert(2);
    /// rb1.insert(4);
    ///
    /// rb2.insert(1);
    /// rb2.insert(3);
    /// rb2.insert(4);
    ///
    /// let mut iter = rb1.intersection(&rb2);
    ///
    /// assert_eq!(iter.next(), Some(1));
    /// assert_eq!(iter.next(), Some(4));
    /// assert_eq!(iter.next(), None);
    /// # }
    /// ```
    #[inline]
    pub fn intersection<'a>(&'a self, other: &'a Self) -> IntersectionIter<'a, Size> where <Size as Halveable>::HalfSize : 'a {
        imp::intersection(self, other)
    }

    /// Returns an iterator over the set of values in `this` that are not in `other`.
    ///
    /// # Examples
    ///
    /// ```rust
    /// # #![feature(slicing_syntax)]
    /// # extern crate roaring;
    /// # fn main() {
    /// use roaring::RoaringBitmap;
    ///
    /// let mut rb1 = RoaringBitmap::new();
    /// let mut rb2 = RoaringBitmap::new();
    ///
    /// rb1.insert(1);
    /// rb1.insert(2);
    /// rb1.insert(4);
    ///
    /// rb2.insert(1);
    /// rb2.insert(3);
    /// rb2.insert(4);
    ///
    /// let mut iter1 = rb1.difference(&rb2);
    ///
    /// assert_eq!(iter1.next(), Some(2));
    /// assert_eq!(iter1.next(), None);
    ///
    /// let mut iter2 = rb2.difference(&rb1);
    ///
    /// assert_eq!(iter2.next(), Some(3));
    /// assert_eq!(iter2.next(), None);
    /// # }
    /// ```
    #[inline]
    pub fn difference<'a>(&'a self, other: &'a Self) -> DifferenceIter<'a, Size> where <Size as Halveable>::HalfSize : 'a {
        imp::difference(self, other)
    }

    /// Returns an iterator over the set of values in `this` that are not in `other` + in `other`
    /// that are not in `this`.
    ///
    /// # Examples
    ///
    /// ```rust
    /// # #![feature(slicing_syntax)]
    /// # extern crate roaring;
    /// # fn main() {
    /// use roaring::RoaringBitmap;
    ///
    /// let mut rb1 = RoaringBitmap::new();
    /// let mut rb2 = RoaringBitmap::new();
    ///
    /// rb1.insert(1);
    /// rb1.insert(2);
    /// rb1.insert(4);
    ///
    /// rb2.insert(1);
    /// rb2.insert(3);
    /// rb2.insert(4);
    ///
    /// let mut iter = rb1.symmetric_difference(&rb2);
    ///
    /// assert_eq!(iter.next(), Some(2));
    /// assert_eq!(iter.next(), Some(3));
    /// assert_eq!(iter.next(), None);
    /// # }
    /// ```
    #[inline]
    pub fn symmetric_difference<'a>(&'a self, other: &'a Self) -> SymmetricDifferenceIter<'a, Size> where <Size as Halveable>::HalfSize : 'a {
        imp::symmetric_difference(self, other)
    }

    /// Unions in-place with the specified other bitmap.
    ///
    /// # Examples
    ///
    /// ```rust
    /// # #![feature(slicing_syntax)]
    /// # extern crate roaring;
    /// # fn main() {
    /// use roaring::RoaringBitmap;
    ///
    /// let mut rb1: RoaringBitmap = (1..4).collect();
    /// let rb2: RoaringBitmap = (3..5).collect();
    /// let rb3: RoaringBitmap = (1..5).collect();
    ///
    /// rb1.union_with(&rb2);
    ///
    /// assert_eq!(rb1, rb3);
    /// # }
    /// ```
    #[inline]
    pub fn union_with(&mut self, other: &Self) {
        imp::union_with(self, other)
    }

    /// Intersects in-place with the specified other bitmap.
    ///
    /// # Examples
    ///
    /// ```rust
    /// # #![feature(slicing_syntax)]
    /// # extern crate roaring;
    /// # fn main() {
    /// use roaring::RoaringBitmap;
    ///
    /// let mut rb1: RoaringBitmap = (1..4).collect();
    /// let rb2: RoaringBitmap = (3..5).collect();
    /// let rb3: RoaringBitmap = (3..4).collect();
    ///
    /// rb1.intersect_with(&rb2);
    ///
    /// assert_eq!(rb1, rb3);
    /// # }
    /// ```
    #[inline]
    pub fn intersect_with(&mut self, other: &Self) {
        imp::intersect_with(self, other)
    }

    /// Removes all values in the specified other bitmap from self, in-place.
    ///
    /// # Examples
    ///
    /// ```rust
    /// # #![feature(slicing_syntax)]
    /// # extern crate roaring;
    /// # fn main() {
    /// use roaring::RoaringBitmap;
    ///
    /// let mut rb1: RoaringBitmap = (1..4).collect();
    /// let rb2: RoaringBitmap = (3..5).collect();
    /// let rb3: RoaringBitmap = (1..3).collect();
    ///
    /// rb1.difference_with(&rb2);
    ///
    /// assert_eq!(rb1, rb3);
    /// # }
    /// ```
    #[inline]
    pub fn difference_with(&mut self, other: &Self) {
        imp::difference_with(self, other)
    }

    /// Replaces this bitmap with one that is equivalent to `self XOR other`.
    ///
    /// # Examples
    ///
    /// ```rust
    /// # #![feature(slicing_syntax)]
    /// # extern crate roaring;
    /// # fn main() {
    /// use roaring::RoaringBitmap;
    ///
    /// let mut rb1: RoaringBitmap = (1..4).collect();
    /// let rb2: RoaringBitmap = (3..6).collect();
    /// let rb3: RoaringBitmap = ((1..3).chain(4..6)).collect();
    ///
    /// rb1.symmetric_difference_with(&rb2);
    ///
    /// assert_eq!(rb1, rb3);
    /// # }
    /// ```
    #[inline]
    pub fn symmetric_difference_with(&mut self, other: &Self) {
        imp::symmetric_difference_with(self, other)
    }
}

impl<Size: ExtInt + Halveable> FromIterator<Size> for RoaringBitmap<Size> {
    #[inline]
    fn from_iter<I: Iterator<Item = Size>>(iterator: I) -> Self {
        imp::from_iter(iterator)
    }
}

impl<'a, Size: ExtInt + Halveable + 'a> FromIterator<&'a Size> for RoaringBitmap<Size> {
    #[inline]
    fn from_iter<I: Iterator<Item = &'a Size>>(iterator: I) -> Self {
        imp::from_iter_ref(iterator)
    }
}

impl<Size: ExtInt + Halveable> Extend<Size> for RoaringBitmap<Size> {
    #[inline]
    fn extend<I: Iterator<Item = Size>>(&mut self, iterator: I) {
        imp::extend(self, iterator)
    }
}

impl<'a, Size: ExtInt + Halveable + 'a> Extend<&'a Size> for RoaringBitmap<Size> {
    #[inline]
    fn extend<I: Iterator<Item = &'a Size>>(&mut self, iterator: I) {
        imp::extend_ref(self, iterator)
    }
}

impl<Size: ExtInt + Halveable> BitOr<Self> for RoaringBitmap<Size> {
    type Output = Self;

    /// Unions the `rhs` into this `RoaringBitmap`.
    ///
    /// # Examples
    ///
    /// ```rust
    /// # #![feature(slicing_syntax)]
    /// # extern crate roaring;
    /// # fn main() {
    /// use roaring::RoaringBitmap;
    ///
    /// let rb1: RoaringBitmap = (1..4).collect();
    /// let rb2: RoaringBitmap = (2..5).collect();
    /// let rb3: RoaringBitmap = (1..5).collect();
    ///
    /// let rb4 = rb1 | rb2;
    ///
    /// assert_eq!(rb3, rb4);
    /// # }
    /// ```
    #[inline]
    fn bitor(mut self, rhs: Self) -> Self {
        self.union_with(&rhs);
        self
    }
}

impl<'a, Size: ExtInt + Halveable> BitOr<RoaringBitmap<Size>> for &'a RoaringBitmap<Size> {
    type Output = RoaringBitmap<Size>;

    /// Unions`rhs` and `self`, writes result in place to `rhs`.
    ///
    /// # Examples
    ///
    /// ```rust
    /// # #![feature(slicing_syntax)]
    /// # extern crate roaring;
    /// # fn main() {
    /// use roaring::RoaringBitmap;
    ///
    /// let rb1: RoaringBitmap = (1..4).collect();
    /// let rb2: RoaringBitmap = (2..5).collect();
    /// let rb3: RoaringBitmap = (1..5).collect();
    ///
    /// let rb4 = &rb1 | rb2;
    ///
    /// assert_eq!(rb3, rb4);
    /// # }
    /// ```
    #[inline]
    fn bitor(self, mut rhs: RoaringBitmap<Size>) -> RoaringBitmap<Size> {
        rhs.union_with(self);
        rhs
    }
}

impl<'a, 'b, Size: ExtInt + Halveable> BitOr<&'a RoaringBitmap<Size>> for &'b RoaringBitmap<Size> {
    type Output = RoaringBitmap<Size>;

    /// Unions`rhs` and `self`, allocates new bitmap for result.
    ///
    /// # Examples
    ///
    /// ```rust
    /// # #![feature(slicing_syntax)]
    /// # extern crate roaring;
    /// # fn main() {
    /// use roaring::RoaringBitmap;
    ///
    /// let rb1: RoaringBitmap = (1..4).collect();
    /// let rb2: RoaringBitmap = (2..5).collect();
    /// let rb3: RoaringBitmap = (1..5).collect();
    ///
    /// let rb4 = rb1 | &rb2;
    ///
    /// assert_eq!(rb3, rb4);
    /// # }
    /// ```
    #[inline]
    fn bitor(self, rhs: &'a RoaringBitmap<Size>) -> RoaringBitmap<Size> {
        let mut result = self.clone();
        result.union_with(rhs);
        result
    }
}

impl<'a, Size: ExtInt + Halveable> BitOr<&'a Self> for RoaringBitmap<Size> {
    type Output = Self;

    /// Unions the `rhs` into this `RoaringBitmap`.
    ///
    /// # Examples
    ///
    /// ```rust
    /// # #![feature(slicing_syntax)]
    /// # extern crate roaring;
    /// # fn main() {
    /// use roaring::RoaringBitmap;
    ///
    /// let rb1: RoaringBitmap = (1..4).collect();
    /// let rb2: RoaringBitmap = (2..5).collect();
    /// let rb3: RoaringBitmap = (1..5).collect();
    ///
    /// let rb4 = rb1 | &rb2;
    ///
    /// assert_eq!(rb3, rb4);
    /// # }
    /// ```
    #[inline]
    fn bitor(mut self, rhs: &'a Self) -> Self {
        self.union_with(rhs);
        self
    }
}

impl<Size: ExtInt + Halveable> BitAnd<Self> for RoaringBitmap<Size> {
    type Output = Self;

    /// Intersects the `rhs` into this `RoaringBitmap`.
    ///
    /// # Examples
    ///
    /// ```rust
    /// # #![feature(slicing_syntax)]
    /// # extern crate roaring;
    /// # fn main() {
    /// use roaring::RoaringBitmap;
    ///
    /// let rb1: RoaringBitmap = (1..4).collect();
    /// let rb2: RoaringBitmap = (2..5).collect();
    /// let rb3: RoaringBitmap = (2..4).collect();
    ///
    /// let rb4 = rb1 & rb2;
    ///
    /// assert_eq!(rb3, rb4);
    /// # }
    /// ```
    #[inline]
    fn bitand(mut self, rhs: Self) -> Self {
        self.intersect_with(&rhs);
        self
    }
}

impl<'a, Size: ExtInt + Halveable> BitAnd<&'a Self> for RoaringBitmap<Size> {
    type Output = Self;

    /// Intersects the `rhs` into this `RoaringBitmap`.
    ///
    /// # Examples
    ///
    /// ```rust
    /// # #![feature(slicing_syntax)]
    /// # extern crate roaring;
    /// # fn main() {
    /// use roaring::RoaringBitmap;
    ///
    /// let rb1: RoaringBitmap = (1..4).collect();
    /// let rb2: RoaringBitmap = (2..5).collect();
    /// let rb3: RoaringBitmap = (2..4).collect();
    ///
    /// let rb4 = rb1 & &rb2;
    ///
    /// assert_eq!(rb3, rb4);
    /// # }
    /// ```
    #[inline]
    fn bitand(mut self, rhs: &'a Self) -> Self {
        self.intersect_with(rhs);
        self
    }
}

impl<'a, Size: ExtInt + Halveable> BitAnd<RoaringBitmap<Size>> for &'a RoaringBitmap<Size> {
    type Output = RoaringBitmap<Size>;

    /// Intersects `self` into the `rhs` `RoaringBitmap`.
    ///
    /// # Examples
    ///
    /// ```rust
    /// # #![feature(slicing_syntax)]
    /// # extern crate roaring;
    /// # fn main() {
    /// use roaring::RoaringBitmap;
    ///
    /// let rb1: RoaringBitmap = (1..4).collect();
    /// let rb2: RoaringBitmap = (2..5).collect();
    /// let rb3: RoaringBitmap = (2..4).collect();
    ///
    /// let rb4 = &rb1 & rb2;
    ///
    /// assert_eq!(rb3, rb4);
    /// # }
    /// ```
    #[inline]
    fn bitand(self, mut rhs: RoaringBitmap<Size>) -> RoaringBitmap<Size> {
        rhs.intersect_with(self);
        rhs
    }
}

impl<'a, 'b, Size: ExtInt + Halveable> BitAnd<&'a RoaringBitmap<Size>> for &'b RoaringBitmap<Size> {
    type Output = RoaringBitmap<Size>;

    /// Intersects `self` and `rhs` into a new `RoaringBitmap`.
    ///
    /// # Examples
    ///
    /// ```rust
    /// # #![feature(slicing_syntax)]
    /// # extern crate roaring;
    /// # fn main() {
    /// use roaring::RoaringBitmap;
    ///
    /// let rb1: RoaringBitmap = (1..4).collect();
    /// let rb2: RoaringBitmap = (2..5).collect();
    /// let rb3: RoaringBitmap = (2..4).collect();
    ///
    /// let rb4 = &rb1 & &rb2;
    ///
    /// assert_eq!(rb3, rb4);
    /// # }
    /// ```
    #[inline]
    fn bitand(self, rhs: &'a RoaringBitmap<Size>) -> RoaringBitmap<Size> {
        let mut result = self.clone();
        result.intersect_with(rhs);
        result
    }
}

impl<Size: ExtInt + Halveable> Sub<Self> for RoaringBitmap<Size> {
    type Output = Self;

    /// Subtracts the `rhs` into this `RoaringBitmap`.
    ///
    /// # Examples
    ///
    /// ```rust
    /// # #![feature(slicing_syntax)]
    /// # extern crate roaring;
    /// # fn main() {
    /// use roaring::RoaringBitmap;
    ///
    /// let rb1: RoaringBitmap = (1..4).collect();
    /// let rb2: RoaringBitmap = (3..5).collect();
    /// let rb3: RoaringBitmap = (1..3).collect();
    ///
    /// let rb4 = rb1 - rb2;
    ///
    /// assert_eq!(rb3, rb4);
    /// # }
    /// ```
    #[inline]
    fn sub(mut self, rhs: Self) -> Self {
        self.difference_with(&rhs);
        self
    }
}

impl<'a, Size: ExtInt + Halveable> Sub<&'a Self> for RoaringBitmap<Size> {
    type Output = Self;

    /// Subtracts the `rhs` into this `RoaringBitmap`.
    ///
    /// # Examples
    ///
    /// ```rust
    /// # #![feature(slicing_syntax)]
    /// # extern crate roaring;
    /// # fn main() {
    /// use roaring::RoaringBitmap;
    ///
    /// let rb1: RoaringBitmap = (1..4).collect();
    /// let rb2: RoaringBitmap = (3..5).collect();
    /// let rb3: RoaringBitmap = (1..3).collect();
    ///
    /// let rb4 = rb1 - &rb2;
    ///
    /// assert_eq!(rb3, rb4);
    /// # }
    /// ```
    #[inline]
    fn sub(mut self, rhs: &'a Self) -> Self {
        self.difference_with(rhs);
        self
    }
}

impl<'a, 'b, Size: ExtInt + Halveable> Sub<&'a RoaringBitmap<Size>> for &'b RoaringBitmap<Size> {
    type Output = RoaringBitmap<Size>;

    /// Subtracts `rhs` from `self` and allocates a new `RoaringBitmap`.
    ///
    /// # Examples
    ///
    /// ```rust
    /// # #![feature(slicing_syntax)]
    /// # extern crate roaring;
    /// # fn main() {
    /// use roaring::RoaringBitmap;
    ///
    /// let rb1: RoaringBitmap = (1..4).collect();
    /// let rb2: RoaringBitmap = (3..5).collect();
    /// let rb3: RoaringBitmap = (1..3).collect();
    ///
    /// let rb4 = &rb1 - &rb2;
    ///
    /// assert_eq!(rb3, rb4);
    /// # }
    /// ```
    #[inline]
    fn sub(self, rhs: &'a RoaringBitmap<Size>) -> RoaringBitmap<Size> {
        let mut result = self.clone();
        result.difference_with(rhs);
        result
    }
}

impl<Size: ExtInt + Halveable> BitXor<Self> for RoaringBitmap<Size> {
    type Output = Self;

    /// Subtracts the `rhs` into this `RoaringBitmap`.
    ///
    /// # Examples
    ///
    /// ```rust
    /// # #![feature(slicing_syntax)]
    /// # extern crate roaring;
    /// # fn main() {
    /// use roaring::RoaringBitmap;
    ///
    /// let rb1: RoaringBitmap = (1..4).collect();
    /// let rb2: RoaringBitmap = (3..6).collect();
    /// let rb3: RoaringBitmap = ((1..3).chain(4..6)).collect();
    ///
    /// let rb4 = rb1 ^ rb2;
    ///
    /// assert_eq!(rb3, rb4);
    /// # }
    /// ```
    #[inline]
    fn bitxor(mut self, rhs: Self) -> Self {
        self.symmetric_difference_with(&rhs);
        self
    }
}

impl<'a, Size: ExtInt + Halveable> BitXor<&'a Self> for RoaringBitmap<Size> {
    type Output = RoaringBitmap<Size>;

    /// Exclusive ors the `rhs` into this `RoaringBitmap`.
    ///
    /// # Examples
    ///
    /// ```rust
    /// # #![feature(slicing_syntax)]
    /// # extern crate roaring;
    /// # fn main() {
    /// use roaring::RoaringBitmap;
    ///
    /// let rb1: RoaringBitmap = (1..4).collect();
    /// let rb2: RoaringBitmap = (3..6).collect();
    /// let rb3: RoaringBitmap = ((1..3).chain(4..6)).collect();
    ///
    /// let rb4 = rb1 ^ &rb2;
    ///
    /// assert_eq!(rb3, rb4);
    /// # }
    /// ```
    #[inline]
    fn bitxor(mut self, rhs: &'a Self) -> Self {
        self.symmetric_difference_with(rhs);
        self
    }
}

impl<'a, Size: ExtInt + Halveable> BitXor<RoaringBitmap<Size>> for &'a RoaringBitmap<Size> {
    type Output = RoaringBitmap<Size>;

    /// Exclusive ors `rhs` and `self`, writes result in place to `rhs`.
    ///
    /// # Examples
    ///
    /// ```rust
    /// # #![feature(slicing_syntax)]
    /// # extern crate roaring;
    /// # fn main() {
    /// use roaring::RoaringBitmap;
    ///
    /// let rb1: RoaringBitmap = (1..4).collect();
    /// let rb2: RoaringBitmap = (3..6).collect();
    /// let rb3: RoaringBitmap = ((1..3).chain(4..6)).collect();
    ///
    /// let rb4 = &rb1 ^ rb2;
    ///
    /// assert_eq!(rb3, rb4);
    /// # }
    /// ```
    #[inline]
    fn bitxor(self, mut rhs: RoaringBitmap<Size>) -> RoaringBitmap<Size> {
        rhs.symmetric_difference_with(self);
        rhs
    }
}

impl<'a, 'b, Size: ExtInt + Halveable> BitXor<&'a RoaringBitmap<Size>> for &'b RoaringBitmap<Size> {
    type Output = RoaringBitmap<Size>;

    /// Exclusive ors `rhs` and `self`, allocates a new bitmap for the result.
    ///
    /// # Examples
    ///
    /// ```rust
    /// # #![feature(slicing_syntax)]
    /// # extern crate roaring;
    /// # fn main() {
    /// use roaring::RoaringBitmap;
    ///
    /// let rb1: RoaringBitmap = (1..4).collect();
    /// let rb2: RoaringBitmap = (3..6).collect();
    /// let rb3: RoaringBitmap = ((1..3).chain(4..6)).collect();
    ///
    /// let rb4 = &rb1 ^ &rb2;
    ///
    /// assert_eq!(rb3, rb4);
    /// # }
    /// ```
    #[inline]
    fn bitxor(self, rhs: &'a RoaringBitmap<Size>) -> RoaringBitmap<Size> {
        let mut result = self.clone();
        result.symmetric_difference_with(rhs);
        result
    }
}

<<<<<<< HEAD
impl<Size: ExtInt + Halveable + Show> Show for RoaringBitmap<Size> {
=======
impl Debug for RoaringBitmap {
>>>>>>> c89b75de
    #[inline]
    fn fmt(&self, formatter: &mut Formatter) -> Result {
        if self.len() < util::cast(16u8) {
            format!("RoaringBitmap<{:?}>", self.iter().collect::<Vec<Size>>()).fmt(formatter)
        } else {
            format!("RoaringBitmap<{:?} values between {:?} and {:?}>", self.len(), imp::min(self), imp::max(self)).fmt(formatter)
        }
    }
}<|MERGE_RESOLUTION|>--- conflicted
+++ resolved
@@ -1025,11 +1025,7 @@
     }
 }
 
-<<<<<<< HEAD
-impl<Size: ExtInt + Halveable + Show> Show for RoaringBitmap<Size> {
-=======
-impl Debug for RoaringBitmap {
->>>>>>> c89b75de
+impl<Size: ExtInt + Halveable + Debug> Debug for RoaringBitmap<Size> {
     #[inline]
     fn fmt(&self, formatter: &mut Formatter) -> Result {
         if self.len() < util::cast(16u8) {
